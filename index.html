--- conflicted
+++ resolved
@@ -24,7 +24,6 @@
   <title>MANTRA Vanity Address Generator</title>
   <style>
     :root {
-<<<<<<< HEAD
       --primary-color: #F406F4;
       --primary-hover: #C004C0;
       --success-color: #22c55e; /* Unchanged */
@@ -37,20 +36,6 @@
       --border: #333333;
       --border-radius: 8px; /* Existing value, explicitly kept */
       --shadow: 0 1px 3px 0 rgb(0 0 0 / 0.3), 0 1px 2px -1px rgb(0 0 0 / 0.25);
-=======
-      --primary-color: #3b82f6;
-      --primary-hover: #2563eb;
-      --success-color: #22c55e;
-      --error-color: #ef4444;
-      --warning-color: #f97316;
-      --background: #1f2937;
-      --surface: #374151;
-      --text-primary: #f3f4f6;
-      --text-secondary: #9ca3af;
-      --border: #4b5563;
-      --border-radius: 8px;
-      --shadow: 0 1px 3px 0 rgb(0 0 0 / 0.2), 0 1px 2px -1px rgb(0 0 0 / 0.15);
->>>>>>> c05302b9
     }
 
     * {
